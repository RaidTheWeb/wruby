/*
** class.c - Class class
**
** See Copyright Notice in mruby.h
*/

#include "mruby.h"
#include <stdarg.h>
#include <ctype.h>
#include "mruby/array.h"
#include "mruby/class.h"
#include "mruby/numeric.h"
#include "mruby/proc.h"
#include "mruby/string.h"
#include "mruby/variable.h"
#include "error.h"

KHASH_DEFINE(mt, mrb_sym, struct RProc*, 1, kh_int_hash_func, kh_int_hash_equal)

void
mrb_gc_mark_mt(mrb_state *mrb, struct RClass *c)
{
  khiter_t k;
  khash_t(mt) *h = c->mt;

  if (!h) return;
  for (k = kh_begin(h); k != kh_end(h); k++) {
    if (kh_exist(h, k)){
      struct RProc *m = kh_value(h, k);
      if (m) {
        mrb_gc_mark(mrb, (struct RBasic*)m);
      }
    }
  }
}

size_t
mrb_gc_mark_mt_size(mrb_state *mrb, struct RClass *c)
{
  khash_t(mt) *h = c->mt;

  if (!h) return 0;
  return kh_size(h);
}

void
mrb_gc_free_mt(mrb_state *mrb, struct RClass *c)
{
  kh_destroy(mt, c->mt);
}

void
mrb_name_class(mrb_state *mrb, struct RClass *c, mrb_sym name)
{
  mrb_obj_iv_set(mrb, (struct RObject*)c,
                 mrb_intern2(mrb, "__classid__", 11), mrb_symbol_value(name));
}

#define make_metaclass(mrb, c) prepare_singleton_class((mrb), (struct RBasic*)(c))

static void
prepare_singleton_class(mrb_state *mrb, struct RBasic *o)
{
  struct RClass *sc, *c;

  if (o->c->tt == MRB_TT_SCLASS) return;
  sc = (struct RClass*)mrb_obj_alloc(mrb, MRB_TT_SCLASS, mrb->class_class);
  sc->mt = 0;
  sc->iv = 0;
  if (o->tt == MRB_TT_CLASS) {
    c = (struct RClass*)o;
    if (!c->super) {
      sc->super = mrb->class_class;
    }
    else {
      sc->super = c->super->c;
    }
  }
  else if (o->tt == MRB_TT_SCLASS) {
    c = (struct RClass*)o;
    while (c->super->tt == MRB_TT_ICLASS)
      c = c->super;
    make_metaclass(mrb, c->super);
    sc->super = c->super->c;
  }
  else {
    sc->super = o->c;
  }
  o->c = sc;
  mrb_field_write_barrier(mrb, (struct RBasic*)o, (struct RBasic*)sc);
  mrb_field_write_barrier(mrb, (struct RBasic*)sc, (struct RBasic*)o);
  mrb_obj_iv_set(mrb, (struct RObject*)sc, mrb_intern2(mrb, "__attached__", 12), mrb_obj_value(o));
}

struct RClass*
mrb_define_module_id(mrb_state *mrb, mrb_sym name)
{
  struct RClass *m = mrb_module_new(mrb);

  mrb_obj_iv_set(mrb, (struct RObject*)mrb->object_class,
             name, mrb_obj_value(m));
  mrb_name_class(mrb, m, name);

  return m;
}

struct RClass*
mrb_define_module(mrb_state *mrb, const char *name)
{
  return mrb_define_module_id(mrb, mrb_intern_cstr(mrb, name));
}

static void
setup_class(mrb_state *mrb, mrb_value outer, struct RClass *c, mrb_sym id)
{
  mrb_name_class(mrb, c, id);
  mrb_const_set(mrb, outer, id, mrb_obj_value(c));
  mrb_obj_iv_set(mrb, (struct RObject*)c,
                 mrb_intern2(mrb, "__outer__", 9), outer);
}

struct RClass*
mrb_class_outer_module(mrb_state *mrb, struct RClass *c)
{
  mrb_value outer;

  outer = mrb_obj_iv_get(mrb, (struct RObject*)c, mrb_intern2(mrb, "__outer__", 9));
  if (mrb_nil_p(outer)) return 0;
  return mrb_class_ptr(outer);
}

struct RClass*
mrb_vm_define_module(mrb_state *mrb, mrb_value outer, mrb_sym id)
{
  struct RClass *c;
  mrb_value v;

  if (mrb_const_defined(mrb, outer, id)) {
    v = mrb_const_get(mrb, outer, id);
    c = mrb_class_ptr(v);
  }
  else {
    c = mrb_module_new(mrb);
    setup_class(mrb, outer, c, id);
  }
  return c;
}

struct RClass*
mrb_define_class_id(mrb_state *mrb, mrb_sym name, struct RClass *super)
{
  struct RClass *c = mrb_class_new(mrb, super);

  mrb_obj_iv_set(mrb, (struct RObject*)mrb->object_class,
                 name, mrb_obj_value(c));
  mrb_name_class(mrb, c, name);

  return c;
}

struct RClass*
mrb_define_class(mrb_state *mrb, const char *name, struct RClass *super)
{
  return mrb_define_class_id(mrb, mrb_intern_cstr(mrb, name), super);
}

struct RClass*
mrb_vm_define_class(mrb_state *mrb, mrb_value outer, mrb_value super, mrb_sym id)
{
  struct RClass *c, *s;

  if (mrb_const_defined(mrb, outer, id)) {
    mrb_value v = mrb_const_get(mrb, outer, id);

    mrb_check_type(mrb, v, MRB_TT_CLASS);
    c = mrb_class_ptr(v);
    if (!mrb_nil_p(super)) {
      if (mrb_type(super) != MRB_TT_CLASS) {
        mrb_raisef(mrb, E_TYPE_ERROR, "superclass must be a Class (%S given)", super);
      }

      if (!c->super || mrb_class_ptr(super) != mrb_class_real(c->super)) {
        mrb_raisef(mrb, E_TYPE_ERROR, "superclass mismatch for class %S", mrb_sym2str(mrb, id));
      }
    }
    return c;
  }

  if (!mrb_nil_p(super)) {
    if (mrb_type(super) != MRB_TT_CLASS) {
      mrb_raisef(mrb, E_TYPE_ERROR, "superclass must be a Class (%S given)", super);
    }
    s = mrb_class_ptr(super);
  }
  else {
    s = mrb->object_class;
  }

  c = mrb_class_new(mrb, s);
  setup_class(mrb, outer, c, id);
  mrb_funcall(mrb, mrb_obj_value(s), "inherited", 1, mrb_obj_value(c));

  return c;
}

mrb_bool
mrb_class_defined(mrb_state *mrb, const char *name)
{
  mrb_value sym = mrb_check_intern_cstr(mrb, name);
  if (mrb_nil_p(sym)) {
    return FALSE;
  }
  return mrb_const_defined(mrb, mrb_obj_value(mrb->object_class), mrb_symbol(sym));
}

static struct RClass *
class_from_sym(mrb_state *mrb, struct RClass *klass, mrb_sym id)
{
  mrb_value c = mrb_const_get(mrb, mrb_obj_value(klass), id);

  if (mrb_type(c) != MRB_TT_MODULE && mrb_type(c) != MRB_TT_CLASS) {
    mrb_raisef(mrb, E_TYPE_ERROR, "%S is not a class/module", mrb_sym2str(mrb, id));
  }
  return mrb_class_ptr(c);
}

struct RClass *
mrb_class_get(mrb_state *mrb, const char *name)
{
  return mrb_class_get_under(mrb, mrb->object_class, name);
}

struct RClass *
mrb_class_get_under(mrb_state *mrb, struct RClass *outer, const char *name)
{
  return class_from_sym(mrb, outer, mrb_intern_cstr(mrb, name));
}

/*!
 * Defines a class under the namespace of \a outer.
 * \param outer  a class which contains the new class.
 * \param id     name of the new class
 * \param super  a class from which the new class will derive.
 *               NULL means \c Object class.
 * \return the created class
 * \throw TypeError if the constant name \a name is already taken but
 *                  the constant is not a \c Class.
 * \throw NameError if the class is already defined but the class can not
 *                  be reopened because its superclass is not \a super.
 * \post top-level constant named \a name refers the returned class.
 *
 * \note if a class named \a name is already defined and its superclass is
 *       \a super, the function just returns the defined class.
 */
struct RClass *
mrb_define_class_under(mrb_state *mrb, struct RClass *outer, const char *name, struct RClass *super)
{
  struct RClass * c;
  mrb_sym id = mrb_intern_cstr(mrb, name);

  if (mrb_const_defined_at(mrb, outer, id)) {
    c = class_from_sym(mrb, outer, id);
    if (mrb_class_real(c->super) != super) {
      mrb_name_error(mrb, id, "%S is already defined", name);
    }
    return c;
  }
  if (!super) {
    mrb_warn(mrb, "no super class for `%S::%S', Object assumed", outer, name);
  }
  c = mrb_class_new(mrb, super);
  setup_class(mrb, mrb_obj_value(outer), c, id);

  return c;
}

struct RClass *
mrb_define_module_under(mrb_state *mrb, struct RClass *outer, const char *name)
{
  struct RClass * c;
  mrb_sym id = mrb_intern_cstr(mrb, name);

  if (mrb_const_defined_at(mrb, outer, id)) {
    c = class_from_sym(mrb, outer, id);
    return c;
  }
  c = mrb_module_new(mrb);
  setup_class(mrb, mrb_obj_value(outer), c, id);

  return c;
}

void
mrb_define_method_raw(mrb_state *mrb, struct RClass *c, mrb_sym mid, struct RProc *p)
{
  khash_t(mt) *h = c->mt;
  khiter_t k;

  if (!h) h = c->mt = kh_init(mt, mrb);
  k = kh_put(mt, h, mid);
  kh_value(h, k) = p;
  if (p) {
    mrb_field_write_barrier(mrb, (struct RBasic *)c, (struct RBasic *)p);
  }
}

void
mrb_define_method_id(mrb_state *mrb, struct RClass *c, mrb_sym mid, mrb_func_t func, mrb_aspec aspec)
{
  struct RProc *p;
  int ai = mrb_gc_arena_save(mrb);

  p = mrb_proc_new_cfunc(mrb, func);
  p->target_class = c;
  mrb_define_method_raw(mrb, c, mid, p);
  mrb_gc_arena_restore(mrb, ai);
}

void
mrb_define_method(mrb_state *mrb, struct RClass *c, const char *name, mrb_func_t func, mrb_aspec aspec)
{
  mrb_define_method_id(mrb, c, mrb_intern_cstr(mrb, name), func, aspec);
}

void
mrb_define_method_vm(mrb_state *mrb, struct RClass *c, mrb_sym name, mrb_value body)
{
  khash_t(mt) *h = c->mt;
  khiter_t k;
  struct RProc *p;

  if (!h) h = c->mt = kh_init(mt, mrb);
  k = kh_put(mt, h, name);
  p = mrb_proc_ptr(body);
  kh_value(h, k) = p;
  if (p) {
    mrb_field_write_barrier(mrb, (struct RBasic *)c, (struct RBasic *)p);
  }
}

static mrb_value
check_type(mrb_state *mrb, mrb_value val, enum mrb_vtype t, const char *c, const char *m)
{
  mrb_value tmp;

  tmp = mrb_check_convert_type(mrb, val, t, c, m);
  if (mrb_nil_p(tmp)) {
    mrb_raisef(mrb, E_TYPE_ERROR, "expected %S", mrb_str_new_cstr(mrb, c));
  }
  return tmp;
}

static mrb_value
to_str(mrb_state *mrb, mrb_value val)
{
  return check_type(mrb, val, MRB_TT_STRING, "String", "to_str");
}

static mrb_value
to_ary(mrb_state *mrb, mrb_value val)
{
  return check_type(mrb, val, MRB_TT_ARRAY, "Array", "to_ary");
}

static mrb_value
to_hash(mrb_state *mrb, mrb_value val)
{
  return check_type(mrb, val, MRB_TT_HASH, "Hash", "to_hash");
}

/*
  retrieve arguments from mrb_state.

  mrb_get_args(mrb, format, ...)

  returns number of arguments parsed.

  format specifiers:

    string  mruby type     C type                 note
    ----------------------------------------------------------------------------------------------
    o:      Object         [mrb_value]
    C:      class/module   [mrb_value]
    S:      String         [mrb_value]
    A:      Array          [mrb_value]
    H:      Hash           [mrb_value]
    s:      String         [char*,int]            Receive two arguments.
    z:      String         [char*]                NUL terminated string.
    a:      Array          [mrb_value*,mrb_int]   Receive two arguments.
    f:      Float          [mrb_float]
    i:      Integer        [mrb_int]
    b:      Boolean        [mrb_bool]
    n:      Symbol         [mrb_sym]
    &:      Block          [mrb_value]
    *:      rest argument  [mrb_value*,int]       Receive the rest of the arguments as an array.
    |:      optional                              Next argument of '|' and later are optional.
 */
int
mrb_get_args(mrb_state *mrb, const char *format, ...)
{
  char c;
  int i = 0;
  mrb_value *sp = mrb->c->stack + 1;
  va_list ap;
  int argc = mrb->c->ci->argc;
  int opt = 0;

  va_start(ap, format);
  if (argc < 0) {
    struct RArray *a = mrb_ary_ptr(mrb->c->stack[1]);

    argc = a->len;
    sp = a->ptr;
  }
  while ((c = *format++)) {
    switch (c) {
    case '|': case '*': case '&':
      break;
    default:
      if (argc <= i && !opt) {
        mrb_raise(mrb, E_ARGUMENT_ERROR, "wrong number of arguments");
      }
      break;
    }

    switch (c) {
    case 'o':
      {
        mrb_value *p;

        p = va_arg(ap, mrb_value*);
        if (i < argc) {
          *p = *sp++;
          i++;
        }
      }
      break;
    case 'C':
      {
        mrb_value *p;

        p = va_arg(ap, mrb_value*);
        if (i < argc) {
          mrb_value ss;

          ss = *sp++;
          switch (mrb_type(ss)) {
          case MRB_TT_CLASS:
          case MRB_TT_MODULE:
          case MRB_TT_SCLASS:
            break;
          default:
            mrb_raisef(mrb, E_TYPE_ERROR, "%S is not class/module", ss);
            break;
          }
          *p = ss;
          i++;
        }
      }
      break;
    case 'S':
      {
        mrb_value *p;

        p = va_arg(ap, mrb_value*);
        if (i < argc) {
          *p = to_str(mrb, *sp++);
          i++;
        }
      }
      break;
    case 'A':
      {
        mrb_value *p;

        p = va_arg(ap, mrb_value*);
        if (i < argc) {
          *p = to_ary(mrb, *sp++);
          i++;
        }
      }
      break;
    case 'H':
      {
        mrb_value *p;

        p = va_arg(ap, mrb_value*);
        if (i < argc) {
          *p = to_hash(mrb, *sp++);
          i++;
        }
      }
      break;
    case 's':
      {
        mrb_value ss;
        struct RString *s;
        char **ps = 0;
        int *pl = 0;

        ps = va_arg(ap, char**);
        pl = va_arg(ap, int*);
        if (i < argc) {
          ss = to_str(mrb, *sp++);
          s = mrb_str_ptr(ss);
          *ps = s->ptr;
          *pl = s->len;
          i++;
        }
      }
      break;
    case 'z':
      {
        mrb_value ss;
        struct RString *s;
        char **ps;
        mrb_int len;

        ps = va_arg(ap, char**);
        if (i < argc) {
          ss = to_str(mrb, *sp++);
          s = mrb_str_ptr(ss);
          len = (mrb_int)strlen(s->ptr);
          if (len < s->len) {
            mrb_raise(mrb, E_ARGUMENT_ERROR, "String contains NUL");
          }
          else if (len > s->len) {
            mrb_str_modify(mrb, s);
          }
          *ps = s->ptr;
          i++;
        }
      }
      break;
    case 'a':
      {
        mrb_value aa;
        struct RArray *a;
        mrb_value **pb;
        mrb_int *pl;

        pb = va_arg(ap, mrb_value**);
        pl = va_arg(ap, mrb_int*);
        if (i < argc) {
          aa = to_ary(mrb, *sp++);
          a = mrb_ary_ptr(aa);
          *pb = a->ptr;
          *pl = a->len;
          i++;
        }
      }
      break;
    case 'f':
      {
        mrb_float *p;

        p = va_arg(ap, mrb_float*);
        if (i < argc) {
          switch (mrb_type(*sp)) {
            case MRB_TT_FLOAT:
              *p = mrb_float(*sp);
              break;
            case MRB_TT_FIXNUM:
              *p = (mrb_float)mrb_fixnum(*sp);
              break;
            case MRB_TT_STRING:
              mrb_raise(mrb, E_TYPE_ERROR, "String can't be coerced into Float");
              break;
            default:
              {
                mrb_value tmp;

                tmp = mrb_convert_type(mrb, *sp, MRB_TT_FLOAT, "Float", "to_f");
                *p = mrb_float(tmp);
              }
              break;
          }
          sp++;
          i++;
        }
      }
      break;
    case 'i':
      {
        mrb_int *p;

        p = va_arg(ap, mrb_int*);
        if (i < argc) {
          switch (mrb_type(*sp)) {
            case MRB_TT_FIXNUM:
              *p = mrb_fixnum(*sp);
              break;
            case MRB_TT_FLOAT:
              {
                mrb_float f = mrb_float(*sp);

                if (!FIXABLE(f)) {
                  mrb_raise(mrb, E_RANGE_ERROR, "float too big for int");
                }
                *p = (mrb_int)f;
              }
              break;
            default:
              *p = mrb_fixnum(mrb_Integer(mrb, *sp));
              break;
          }
          sp++;
          i++;
        }
      }
      break;
    case 'b':
      {
        mrb_bool *boolp = va_arg(ap, mrb_bool*);

        if (i < argc) {
          mrb_value b = *sp++;
          *boolp = mrb_test(b);
          i++;
        }
      }
      break;
    case 'n':
      {
        mrb_sym *symp;

        symp = va_arg(ap, mrb_sym*);
        if (i < argc) {
          mrb_value ss;

          ss = *sp++;
          if (mrb_type(ss) == MRB_TT_SYMBOL) {
            *symp = mrb_symbol(ss);
          }
          else if (mrb_string_p(ss)) {
            *symp = mrb_intern_str(mrb, to_str(mrb, ss));
          }
          else {
            mrb_value obj = mrb_funcall(mrb, ss, "inspect", 0);
            mrb_raisef(mrb, E_TYPE_ERROR, "%S is not a symbol", obj);
          }
          i++;
        }
      }
      break;

    case '&':
      {
        mrb_value *p, *bp;

        p = va_arg(ap, mrb_value*);
        if (mrb->c->ci->argc < 0) {
          bp = mrb->c->stack + 2;
        }
        else {
          bp = mrb->c->stack + mrb->c->ci->argc + 1;
        }
        *p = *bp;
      }
      break;
    case '|':
      opt = 1;
      break;

    case '*':
      {
        mrb_value **var;
        int *pl;

        var = va_arg(ap, mrb_value**);
        pl = va_arg(ap, int*);
        if (argc > i) {
          *pl = argc-i;
          if (*pl > 0) {
            *var = sp;
          }
          i = argc;
          sp += *pl;
        }
        else {
          *pl = 0;
          *var = NULL;
        }
      }
      break;
    default:
      mrb_raisef(mrb, E_ARGUMENT_ERROR, "invalid argument specifier %S", mrb_str_new(mrb, &c, 1));
      break;
    }
  }
  if (!c && argc > i) {
    mrb_raise(mrb, E_ARGUMENT_ERROR, "wrong number of arguments");
  }
  va_end(ap);
  return i;
}

static struct RClass*
boot_defclass(mrb_state *mrb, struct RClass *super)
{
  struct RClass *c;

  c = (struct RClass*)mrb_obj_alloc(mrb, MRB_TT_CLASS, mrb->class_class);
  c->super = super ? super : mrb->object_class;
  mrb_field_write_barrier(mrb, (struct RBasic*)c, (struct RBasic*)super);
  c->mt = kh_init(mt, mrb);
  return c;
}

void
mrb_include_module(mrb_state *mrb, struct RClass *c, struct RClass *m)
{
  struct RClass *ins_pos;

  ins_pos = c;
  while (m) {
    struct RClass *p = c, *ic;
    int superclass_seen = 0;

    if (c->mt == m->mt) {
      mrb_raise(mrb, E_ARGUMENT_ERROR, "cyclic include detected");
    }
    while (p) {
      if (c != p && p->tt == MRB_TT_CLASS) {
        superclass_seen = 1;
      }
      else if (p->mt == m->mt){
        if (p->tt == MRB_TT_ICLASS && !superclass_seen) {
          ins_pos = p;
        }
        goto skip;
      }
      p = p->super;
    }
    ic = (struct RClass*)mrb_obj_alloc(mrb, MRB_TT_ICLASS, mrb->class_class);
    if (m->tt == MRB_TT_ICLASS) {
      ic->c = m->c;
    }
    else {
      ic->c = m;
    }
    ic->mt = m->mt;
    ic->iv = m->iv;
    ic->super = ins_pos->super;
    ins_pos->super = ic;
    mrb_field_write_barrier(mrb, (struct RBasic*)ins_pos, (struct RBasic*)ic);
    ins_pos = ic;
  skip:
    m = m->super;
  }
}

static mrb_value
mrb_mod_append_features(mrb_state *mrb, mrb_value mod)
{
  mrb_value klass;

  mrb_check_type(mrb, mod, MRB_TT_MODULE);
  mrb_get_args(mrb, "C", &klass);
  mrb_include_module(mrb, mrb_class_ptr(klass), mrb_class_ptr(mod));
  return mod;
}

static mrb_value
mrb_mod_include(mrb_state *mrb, mrb_value klass)
{
  mrb_value *argv;
  int argc, i;

  mrb_get_args(mrb, "*", &argv, &argc);
  for (i=0; i<argc; i++) {
    mrb_check_type(mrb, argv[i], MRB_TT_MODULE);
  }
  while (argc--) {
    mrb_funcall(mrb, argv[argc], "append_features", 1, klass);
    mrb_funcall(mrb, argv[argc], "included", 1, klass);
  }

  return klass;
}

/* 15.2.2.4.28 */
/*
 *  call-seq:
 *     mod.include?(module)    -> true or false
 *
 *  Returns <code>true</code> if <i>module</i> is included in
 *  <i>mod</i> or one of <i>mod</i>'s ancestors.
 *
 *     module A
 *     end
 *     class B
 *       include A
 *     end
 *     class C < B
 *     end
 *     B.include?(A)   #=> true
 *     C.include?(A)   #=> true
 *     A.include?(A)   #=> false
 */
static mrb_value
mrb_mod_include_p(mrb_state *mrb, mrb_value mod)
{
  mrb_value mod2;
  struct RClass *c = mrb_class_ptr(mod);

  mrb_get_args(mrb, "C", &mod2);
  mrb_check_type(mrb, mod2, MRB_TT_MODULE);

  while (c) {
    if (c->tt == MRB_TT_ICLASS) {
      if (c->c == mrb_class_ptr(mod2)) return mrb_true_value();
    }
    c = c->super;
  }
  return mrb_false_value();
}

static mrb_value
mrb_mod_ancestors(mrb_state *mrb, mrb_value self)
{
  mrb_value result;
  struct RClass *c = mrb_class_ptr(self);

  result = mrb_ary_new(mrb);
  mrb_ary_push(mrb, result, mrb_obj_value(c));
  c = c->super;
  while (c) {
    if (c->tt == MRB_TT_ICLASS) {
      mrb_ary_push(mrb, result, mrb_obj_value(c->c));
    }
    else if (c->tt != MRB_TT_SCLASS) {
      mrb_ary_push(mrb, result, mrb_obj_value(c));
    }
    c = c->super;
  }

  return result;
}

static mrb_value
mrb_mod_extend_object(mrb_state *mrb, mrb_value mod)
{
  mrb_value obj;

  mrb_check_type(mrb, mod, MRB_TT_MODULE);
  mrb_get_args(mrb, "o", &obj);
  mrb_include_module(mrb, mrb_class_ptr(mrb_singleton_class(mrb, obj)), mrb_class_ptr(mod));
  return mod;
}

static mrb_value
mrb_mod_included_modules(mrb_state *mrb, mrb_value self)
{
  mrb_value result;
  struct RClass *c = mrb_class_ptr(self);

  result = mrb_ary_new(mrb);
  while (c) {
    if (c->tt == MRB_TT_ICLASS) {
      mrb_ary_push(mrb, result, mrb_obj_value(c->c));
    }
    c = c->super;
  }

  return result;
}

mrb_value class_instance_method_list(mrb_state*, mrb_bool, struct RClass*, int);

/* 15.2.2.4.33 */
/*
 *  call-seq:
 *     mod.instance_methods(include_super=true)   -> array
 *
 *  Returns an array containing the names of the public and protected instance
 *  methods in the receiver. For a module, these are the public and protected methods;
 *  for a class, they are the instance (not singleton) methods. With no
 *  argument, or with an argument that is <code>false</code>, the
 *  instance methods in <i>mod</i> are returned, otherwise the methods
 *  in <i>mod</i> and <i>mod</i>'s superclasses are returned.
 *
 *     module A
 *       def method1()  end
 *     end
 *     class B
 *       def method2()  end
 *     end
 *     class C < B
 *       def method3()  end
 *     end
 *
 *     A.instance_methods                #=> [:method1]
 *     B.instance_methods(false)         #=> [:method2]
 *     C.instance_methods(false)         #=> [:method3]
 *     C.instance_methods(true).length   #=> 43
 */

static mrb_value
mrb_mod_instance_methods(mrb_state *mrb, mrb_value mod)
{
  struct RClass *c = mrb_class_ptr(mod);
  mrb_bool recur = TRUE;
  mrb_get_args(mrb, "|b", &recur);
  return class_instance_method_list(mrb, recur, c, 0);
}

mrb_value mrb_yield_internal(mrb_state *mrb, mrb_value b, int argc, mrb_value *argv, mrb_value self, struct RClass *c);

/* 15.2.2.4.35 */
/*
 *  call-seq:
 *     mod.class_eval {| | block }  -> obj
 *     mod.module_eval {| | block } -> obj
 *
 *  Evaluates block in the context of _mod_. This can
 *  be used to add methods to a class. <code>module_eval</code> returns
 *  the result of evaluating its argument.
 */

mrb_value
mrb_mod_module_eval(mrb_state *mrb, mrb_value mod)
{
  mrb_value a, b;
  struct RClass *c;

  if (mrb_get_args(mrb, "|S&", &a, &b) == 1) {
    mrb_raise(mrb, E_NOTIMP_ERROR, "module_eval/class_eval with string not implemented");
  }
  c = mrb_class_ptr(mod);
  return mrb_yield_internal(mrb, b, 0, 0, mod, c);
}

mrb_value
mrb_mod_dummy_visibility(mrb_state *mrb, mrb_value mod)
{
  return mod;
}

mrb_value
mrb_singleton_class(mrb_state *mrb, mrb_value v)
{
  struct RBasic *obj;

  switch (mrb_type(v)) {
  case MRB_TT_FALSE:
    if (mrb_nil_p(v))
      return mrb_obj_value(mrb->nil_class);
    return mrb_obj_value(mrb->false_class);
  case MRB_TT_TRUE:
    return mrb_obj_value(mrb->true_class);
  case MRB_TT_CPTR:
    return mrb_obj_value(mrb->object_class);
  case MRB_TT_SYMBOL:
  case MRB_TT_FIXNUM:
  case MRB_TT_FLOAT:
    mrb_raise(mrb, E_TYPE_ERROR, "can't define singleton");
    return mrb_nil_value();    /* not reached */
  default:
    break;
  }
  obj = mrb_basic_ptr(v);
  prepare_singleton_class(mrb, obj);
  return mrb_obj_value(obj->c);
}

void
mrb_define_singleton_method(mrb_state *mrb, struct RObject *o, const char *name, mrb_func_t func, mrb_aspec aspec)
{
  prepare_singleton_class(mrb, (struct RBasic*)o);
  mrb_define_method_id(mrb, o->c, mrb_intern_cstr(mrb, name), func, aspec);
}

void
mrb_define_class_method(mrb_state *mrb, struct RClass *c, const char *name, mrb_func_t func, mrb_aspec aspec)
{
  mrb_define_singleton_method(mrb, (struct RObject*)c, name, func, aspec);
}

void
mrb_define_module_function(mrb_state *mrb, struct RClass *c, const char *name, mrb_func_t func, mrb_aspec aspec)
{
  mrb_define_class_method(mrb, c, name, func, aspec);
  mrb_define_method(mrb, c, name, func, aspec);
}

struct RProc*
mrb_method_search_vm(mrb_state *mrb, struct RClass **cp, mrb_sym mid)
{
  khiter_t k;
  struct RProc *m;
  struct RClass *c = *cp;

  while (c) {
    khash_t(mt) *h = c->mt;

    if (h) {
      k = kh_get(mt, h, mid);
      if (k != kh_end(h)) {
        m = kh_value(h, k);
        if (!m) break;
        *cp = c;
        return m;
      }
    }
    c = c->super;
  }
  return 0;                  /* no method */
}

struct RProc*
mrb_method_search(mrb_state *mrb, struct RClass* c, mrb_sym mid)
{
  struct RProc *m;

  m = mrb_method_search_vm(mrb, &c, mid);
  if (!m) {
    mrb_value inspect = mrb_funcall(mrb, mrb_obj_value(c), "inspect", 0);
    if (RSTRING_LEN(inspect) > 64) {
      inspect = mrb_any_to_s(mrb, mrb_obj_value(c));
    }
    mrb_name_error(mrb, mid, "undefined method '%S' for class %S",
               mrb_sym2str(mrb, mid), inspect);
  }
  return m;
}

static mrb_value
mrb_instance_alloc(mrb_state *mrb, mrb_value cv)
{
  struct RClass *c = mrb_class_ptr(cv);
  struct RObject *o;
  enum mrb_vtype ttype = MRB_INSTANCE_TT(c);

  if (c->tt == MRB_TT_SCLASS)
    mrb_raise(mrb, E_TYPE_ERROR, "can't create instance of singleton class");

  if (ttype == 0) ttype = MRB_TT_OBJECT;
  o = (struct RObject*)mrb_obj_alloc(mrb, ttype, c);
  return mrb_obj_value(o);
}

/*
 *  call-seq:
 *     class.new(args, ...)    ->  obj
 *
 *  Calls <code>allocate</code> to create a new object of
 *  <i>class</i>'s class, then invokes that object's
 *  <code>initialize</code> method, passing it <i>args</i>.
 *  This is the method that ends up getting called whenever
 *  an object is constructed using .new.
 *
 */

mrb_value
mrb_instance_new(mrb_state *mrb, mrb_value cv)
{
  mrb_value obj, blk;
  mrb_value *argv;
  int argc;

  obj = mrb_instance_alloc(mrb, cv);
  mrb_get_args(mrb, "*&", &argv, &argc, &blk);
  mrb_funcall_with_block(mrb, obj, mrb_intern2(mrb, "initialize", 10), argc, argv, blk);

  return obj;
}

mrb_value
mrb_obj_new(mrb_state *mrb, struct RClass *c, int argc, mrb_value *argv)
{
  mrb_value obj;

  obj = mrb_instance_alloc(mrb, mrb_obj_value(c));
  mrb_funcall_argv(mrb, obj, mrb_intern2(mrb, "initialize", 10), argc, argv);

  return obj;
}

static mrb_value
mrb_class_new_class(mrb_state *mrb, mrb_value cv)
{
  mrb_value super, blk;
  mrb_value new_class;

<<<<<<< HEAD
  if (mrb_get_args(mrb, "|C", &super) == 0) {
=======
  if (mrb_get_args(mrb, "|o&", &super, &blk) == 0) {
>>>>>>> 12e00f92
    super = mrb_obj_value(mrb->object_class);
  }
  new_class = mrb_obj_value(mrb_class_new(mrb, mrb_class_ptr(super)));
  if (!mrb_nil_p(blk)) {
    mrb_funcall_with_block(mrb, new_class, mrb_intern_cstr(mrb, "class_eval"), 0, NULL, blk);
  }
  mrb_funcall(mrb, super, "inherited", 1, new_class);
  return new_class;
}

mrb_value
mrb_class_superclass(mrb_state *mrb, mrb_value klass)
{
  struct RClass *c;

  c = mrb_class_ptr(klass);
  c = c->super;
  while (c && c->tt == MRB_TT_ICLASS) {
    c = c->super;
  }
  if (!c) return mrb_nil_value();
  return mrb_obj_value(c);
}

static mrb_value
mrb_bob_init(mrb_state *mrb, mrb_value cv)
{
  return mrb_nil_value();
}

static mrb_value
mrb_bob_not(mrb_state *mrb, mrb_value cv)
{
  return mrb_bool_value(!mrb_test(cv));
}

/* 15.3.1.3.30 */
/*
 *  call-seq:
 *     obj.method_missing(symbol [, *args] )   -> result
 *
 *  Invoked by Ruby when <i>obj</i> is sent a message it cannot handle.
 *  <i>symbol</i> is the symbol for the method called, and <i>args</i>
 *  are any arguments that were passed to it. By default, the interpreter
 *  raises an error when this method is called. However, it is possible
 *  to override the method to provide more dynamic behavior.
 *  If it is decided that a particular method should not be handled, then
 *  <i>super</i> should be called, so that ancestors can pick up the
 *  missing method.
 *  The example below creates
 *  a class <code>Roman</code>, which responds to methods with names
 *  consisting of roman numerals, returning the corresponding integer
 *  values.
 *
 *     class Roman
 *       def romanToInt(str)
 *         # ...
 *       end
 *       def method_missing(methId)
 *         str = methId.id2name
 *         romanToInt(str)
 *       end
 *     end
 *
 *     r = Roman.new
 *     r.iv      #=> 4
 *     r.xxiii   #=> 23
 *     r.mm      #=> 2000
 */
static mrb_value
mrb_bob_missing(mrb_state *mrb, mrb_value mod)
{
  mrb_sym name;
  mrb_value *a;
  int alen;
  mrb_value inspect;

  mrb_get_args(mrb, "n*", &name, &a, &alen);

  if (mrb_respond_to(mrb,mod,mrb_intern2(mrb, "inspect",7))){
    inspect = mrb_funcall(mrb, mod, "inspect", 0);
    if (RSTRING_LEN(inspect) > 64) {
      inspect = mrb_any_to_s(mrb, mod);
    }
  }
  else {
    inspect = mrb_any_to_s(mrb, mod);
  }

  mrb_raisef(mrb, E_NOMETHOD_ERROR, "undefined method '%S' for %S",
             mrb_sym2str(mrb, name), inspect);
  /* not reached */
  return mrb_nil_value();
}

mrb_bool
mrb_obj_respond_to(struct RClass* c, mrb_sym mid)
{
  khiter_t k;

  while (c) {
    khash_t(mt) *h = c->mt;

    if (h) {
      k = kh_get(mt, h, mid);
      if (k != kh_end(h)) {
        if (kh_value(h, k)) {
          return TRUE;  /* method exists */
        }
        else {
          return FALSE; /* undefined method */
        }
      }
    }
    c = c->super;
  }
  return FALSE;         /* no method */
}

mrb_bool
mrb_respond_to(mrb_state *mrb, mrb_value obj, mrb_sym mid)
{
  return mrb_obj_respond_to(mrb_class(mrb, obj), mid);
}

mrb_value
mrb_class_path(mrb_state *mrb, struct RClass *c)
{
  mrb_value path;
  const char *name;
  size_t len;
  mrb_sym classpath = mrb_intern2(mrb, "__classpath__", 13);

  path = mrb_obj_iv_get(mrb, (struct RObject*)c, classpath);
  if (mrb_nil_p(path)) {
    struct RClass *outer = mrb_class_outer_module(mrb, c);
    mrb_sym sym = mrb_class_sym(mrb, c, outer);
    if (sym == 0) {
      return mrb_nil_value();
    }
    else if (outer && outer != mrb->object_class) {
      mrb_value base = mrb_class_path(mrb, outer);
      path = mrb_str_plus(mrb, base, mrb_str_new(mrb, "::", 2));
      name = mrb_sym2name_len(mrb, sym, &len);
      mrb_str_concat(mrb, path, mrb_str_new(mrb, name, len));
    }
    else {
      name = mrb_sym2name_len(mrb, sym, &len);
      path = mrb_str_new(mrb, name, len);
    }
    mrb_obj_iv_set(mrb, (struct RObject*)c, classpath, path);
  }
  return path;
}

struct RClass *
mrb_class_real(struct RClass* cl)
{
  while ((cl->tt == MRB_TT_SCLASS) || (cl->tt == MRB_TT_ICLASS)) {
    cl = cl->super;
  }
  return cl;
}

const char*
mrb_class_name(mrb_state *mrb, struct RClass* c)
{
  mrb_value path = mrb_class_path(mrb, c);
  if (mrb_nil_p(path)) {
    path = mrb_str_new(mrb, "#<Class:", 8);
    mrb_str_concat(mrb, path, mrb_ptr_to_str(mrb, c));
    mrb_str_cat(mrb, path, ">", 1);
  }
  return mrb_str_ptr(path)->ptr;
}

const char*
mrb_obj_classname(mrb_state *mrb, mrb_value obj)
{
  return mrb_class_name(mrb, mrb_obj_class(mrb, obj));
}

/*!
 * Ensures a class can be derived from super.
 *
 * \param super a reference to an object.
 * \exception TypeError if \a super is not a Class or \a super is a singleton class.
 */
void
mrb_check_inheritable(mrb_state *mrb, struct RClass *super)
{
  if (super->tt != MRB_TT_CLASS) {
    mrb_raisef(mrb, E_TYPE_ERROR, "superclass must be a Class (%S given)", mrb_obj_value(super));
  }
  if (super->tt == MRB_TT_SCLASS) {
    mrb_raise(mrb, E_TYPE_ERROR, "can't make subclass of singleton class");
  }
  if (super == mrb->class_class) {
    mrb_raise(mrb, E_TYPE_ERROR, "can't make subclass of Class");
  }
}

/*!
 * Creates a new class.
 * \param super     a class from which the new class derives.
 * \exception TypeError \a super is not inheritable.
 * \exception TypeError \a super is the Class class.
 */
struct RClass *
mrb_class_new(mrb_state *mrb, struct RClass *super)
{
  struct RClass *c;

  if (super) {
    mrb_check_inheritable(mrb, super);
  }
  c = boot_defclass(mrb, super);
  if (super){
    MRB_SET_INSTANCE_TT(c, MRB_INSTANCE_TT(super));
  }
  make_metaclass(mrb, c);

  return c;
}

/*!
 * Creates a new module.
 */
struct RClass *
mrb_module_new(mrb_state *mrb)
{
  struct RClass *m = (struct RClass*)mrb_obj_alloc(mrb, MRB_TT_MODULE, mrb->module_class);
  m->mt = kh_init(mt, mrb);

  return m;
}

/*
 *  call-seq:
 *     obj.class    => class
 *
 *  Returns the class of <i>obj</i>, now preferred over
 *  <code>Object#type</code>, as an object's type in Ruby is only
 *  loosely tied to that object's class. This method must always be
 *  called with an explicit receiver, as <code>class</code> is also a
 *  reserved word in Ruby.
 *
 *     1.class      #=> Fixnum
 *     self.class   #=> Object
 */

struct RClass*
mrb_obj_class(mrb_state *mrb, mrb_value obj)
{
    return mrb_class_real(mrb_class(mrb, obj));
}

void
mrb_alias_method(mrb_state *mrb, struct RClass *c, mrb_sym a, mrb_sym b)
{
  struct RProc *m = mrb_method_search(mrb, c, b);

  mrb_define_method_vm(mrb, c, a, mrb_obj_value(m));
}

/*!
 * Defines an alias of a method.
 * \param klass  the class which the original method belongs to
 * \param name1  a new name for the method
 * \param name2  the original name of the method
 */
void
mrb_define_alias(mrb_state *mrb, struct RClass *klass, const char *name1, const char *name2)
{
  mrb_alias_method(mrb, klass, mrb_intern_cstr(mrb, name1), mrb_intern_cstr(mrb, name2));
}

/*
 * call-seq:
 *   mod.to_s   -> string
 *
 * Return a string representing this module or class. For basic
 * classes and modules, this is the name. For singletons, we
 * show information on the thing we're attached to as well.
 */

static mrb_value
mrb_mod_to_s(mrb_state *mrb, mrb_value klass)
{
  mrb_value str;

  if (mrb_type(klass) == MRB_TT_SCLASS) {
    mrb_value v = mrb_iv_get(mrb, klass, mrb_intern2(mrb, "__attached__", 12));

    str = mrb_str_new(mrb, "#<Class:", 8);

    switch (mrb_type(v)) {
      case MRB_TT_CLASS:
      case MRB_TT_MODULE:
      case MRB_TT_SCLASS:
        mrb_str_append(mrb, str, mrb_inspect(mrb, v));
        break;
      default:
        mrb_str_append(mrb, str, mrb_any_to_s(mrb, v));
        break;
    }
    mrb_str_cat(mrb, str, ">", 1);
  }
  else {
    struct RClass *c;
    mrb_value path;

    str = mrb_str_buf_new(mrb, 32);
    c = mrb_class_ptr(klass);
    path = mrb_class_path(mrb, c);

    if (mrb_nil_p(path)) {
      switch (mrb_type(klass)) {
        case MRB_TT_CLASS:
          mrb_str_cat(mrb, str, "#<Class:", 8);
          break;

        case MRB_TT_MODULE:
          mrb_str_cat(mrb, str, "#<Module:", 9);
          break;

        default:
          /* Shouldn't be happened? */
          mrb_str_cat(mrb, str, "#<??????:", 9);
          break;
      }
      mrb_str_concat(mrb, str, mrb_ptr_to_str(mrb, c));
      mrb_str_cat(mrb, str, ">", 1);
    }
    else {
      str = path;
    }
  }

  return str;
}

mrb_value
mrb_mod_alias(mrb_state *mrb, mrb_value mod)
{
  struct RClass *c = mrb_class_ptr(mod);
  mrb_sym new_name, old_name;

  mrb_get_args(mrb, "nn", &new_name, &old_name);
  mrb_alias_method(mrb, c, new_name, old_name);
  return mrb_nil_value();
}

static void
undef_method(mrb_state *mrb, struct RClass *c, mrb_sym a)
{
  mrb_value m;

  if (!mrb_obj_respond_to(c, a)) {
    mrb_name_error(mrb, a, "undefined method '%S' for class '%S'", mrb_sym2str(mrb, a), mrb_obj_value(c));
  }
  else {
    MRB_SET_VALUE(m, MRB_TT_PROC, value.p, 0);
    mrb_define_method_vm(mrb, c, a, m);
  }
}

void
mrb_undef_method(mrb_state *mrb, struct RClass *c, const char *name)
{
  undef_method(mrb, c, mrb_intern_cstr(mrb, name));
}

void
mrb_undef_class_method(mrb_state *mrb, struct RClass *c, const char *name)
{
  mrb_undef_method(mrb,  mrb_class_ptr(mrb_singleton_class(mrb, mrb_obj_value(c))), name);
}

mrb_value
mrb_mod_undef(mrb_state *mrb, mrb_value mod)
{
  struct RClass *c = mrb_class_ptr(mod);
  int argc;
  mrb_value *argv;

  mrb_get_args(mrb, "*", &argv, &argc);
  while (argc--) {
    undef_method(mrb, c, mrb_symbol(*argv));
    argv++;
  }
  return mrb_nil_value();
}

static mrb_value
mod_define_method(mrb_state *mrb, mrb_value self)
{
  struct RClass *c = mrb_class_ptr(self);
  struct RProc *p;
  mrb_sym mid;
  mrb_value blk;

  mrb_get_args(mrb, "n&", &mid, &blk);
  if (mrb_nil_p(blk)) {
    mrb_raise(mrb, E_ARGUMENT_ERROR, "no block given");
  }
  p = (struct RProc*)mrb_obj_alloc(mrb, MRB_TT_PROC, mrb->proc_class);
  mrb_proc_copy(p, mrb_proc_ptr(blk));
  p->flags |= MRB_PROC_STRICT;
  mrb_define_method_raw(mrb, c, mid, p);
  return mrb_symbol_value(mid);
}

static void
check_cv_name_sym(mrb_state *mrb, mrb_sym id)
{
  const char *s;
  size_t len;

  s = mrb_sym2name_len(mrb, id, &len);
  if (len < 3 || !(s[0] == '@' && s[1] == '@')) {
    mrb_name_error(mrb, id, "`%S' is not allowed as a class variable name", mrb_sym2str(mrb, id));
  }
}

static void
check_cv_name_str(mrb_state *mrb, mrb_value str)
{
  const char *s = RSTRING_PTR(str);
  size_t const len = RSTRING_LEN(str);
  if (len < 3 || !(s[0] == '@' && s[1] == '@')) {
    mrb_name_error(mrb, mrb_intern_str(mrb, str), "`%S' is not allowed as a class variable name", str);
  }
}

static mrb_value
get_sym_or_str_arg(mrb_state *mrb)
{
  mrb_value sym_or_str;

  mrb_get_args(mrb, "o", &sym_or_str);

  if (mrb_symbol_p(sym_or_str) || mrb_string_p(sym_or_str)) {
    return sym_or_str;
  }
  else {
    mrb_value obj = mrb_funcall(mrb, sym_or_str, "inspect", 0);
    mrb_raisef(mrb, E_TYPE_ERROR, "%S is not a symbol", obj);
    return mrb_nil_value();
  }
}

/* 15.2.2.4.16 */
/*
 *  call-seq:
 *     obj.class_variable_defined?(symbol)    -> true or false
 *
 *  Returns <code>true</code> if the given class variable is defined
 *  in <i>obj</i>.
 *
 *     class Fred
 *       @@foo = 99
 *     end
 *     Fred.class_variable_defined?(:@@foo)    #=> true
 *     Fred.class_variable_defined?(:@@bar)    #=> false
 */

static mrb_value
mrb_mod_cvar_defined(mrb_state *mrb, mrb_value mod)
{
  mrb_value id;
  mrb_bool defined_p;

  id = get_sym_or_str_arg(mrb);
  if (mrb_symbol_p(id)) {
    check_cv_name_sym(mrb, mrb_symbol(id));
    defined_p = mrb_cv_defined(mrb, mod, mrb_symbol(id));
  }
  else {
    mrb_value sym;
    check_cv_name_str(mrb, id);
    sym = mrb_check_intern_str(mrb, id);
    if (mrb_nil_p(sym)) {
      defined_p = FALSE;
    }
    else {
      defined_p = mrb_cv_defined(mrb, mod, mrb_symbol(sym));
    }
  }
  return mrb_bool_value(defined_p);
}

/* 15.2.2.4.17 */
/*
 *  call-seq:
 *     mod.class_variable_get(symbol)    -> obj
 *
 *  Returns the value of the given class variable (or throws a
 *  <code>NameError</code> exception). The <code>@@</code> part of the
 *  variable name should be included for regular class variables
 *
 *     class Fred
 *       @@foo = 99
 *     end
 *     Fred.class_variable_get(:@@foo)     #=> 99
 */

static mrb_value
mrb_mod_cvar_get(mrb_state *mrb, mrb_value mod)
{
  mrb_sym id;

  mrb_get_args(mrb, "n", &id);
  check_cv_name_sym(mrb, id);
  return mrb_cv_get(mrb, mod, id);
}

/* 15.2.2.4.18 */
/*
 *  call-seq:
 *     obj.class_variable_set(symbol, obj)    -> obj
 *
 *  Sets the class variable names by <i>symbol</i> to
 *  <i>object</i>.
 *
 *     class Fred
 *       @@foo = 99
 *       def foo
 *         @@foo
 *       end
 *     end
 *     Fred.class_variable_set(:@@foo, 101)     #=> 101
 *     Fred.new.foo                             #=> 101
 */

static mrb_value
mrb_mod_cvar_set(mrb_state *mrb, mrb_value mod)
{
  mrb_value value;
  mrb_sym id;

  mrb_get_args(mrb, "no", &id, &value);
  check_cv_name_sym(mrb, id);
  mrb_cv_set(mrb, mod, id, value);
  return value;
}

/* 15.2.2.4.39 */
/*
 *  call-seq:
 *     remove_class_variable(sym)    -> obj
 *
 *  Removes the definition of the <i>sym</i>, returning that
 *  constant's value.
 *
 *     class Dummy
 *       @@var = 99
 *       puts @@var
 *       p class_variables
 *       remove_class_variable(:@@var)
 *       p class_variables
 *     end
 *
 *  <em>produces:</em>
 *
 *     99
 *     [:@@var]
 *     []
 */

mrb_value
mrb_mod_remove_cvar(mrb_state *mrb, mrb_value mod)
{
  mrb_value val;
  mrb_sym id;

  mrb_get_args(mrb, "n", &id);
  check_cv_name_sym(mrb, id);

  val = mrb_iv_remove(mrb, mod, id);
  if (!mrb_undef_p(val)) return val;

  if (mrb_cv_defined(mrb, mod, id)){
    mrb_name_error(mrb, id, "cannot remove %S for %S",
                   mrb_sym2str(mrb, id), mod);
  }

  mrb_name_error(mrb, id, "class variable %S not defined for %S",
                 mrb_sym2str(mrb, id), mod);

 /* not reached */
 return mrb_nil_value();
}

/* 15.2.2.4.34 */
/*
 *  call-seq:
 *     mod.method_defined?(symbol)    -> true or false
 *
 *  Returns +true+ if the named method is defined by
 *  _mod_ (or its included modules and, if _mod_ is a class,
 *  its ancestors). Public and protected methods are matched.
 *
 *     module A
 *       def method1()  end
 *     end
 *     class B
 *       def method2()  end
 *     end
 *     class C < B
 *       include A
 *       def method3()  end
 *     end
 *
 *     A.method_defined? :method1    #=> true
 *     C.method_defined? "method1"   #=> true
 *     C.method_defined? "method2"   #=> true
 *     C.method_defined? "method3"   #=> true
 *     C.method_defined? "method4"   #=> false
 */

static mrb_value
mrb_mod_method_defined(mrb_state *mrb, mrb_value mod)
{
  mrb_value id;
  mrb_bool method_defined_p;

  id = get_sym_or_str_arg(mrb);
  if (mrb_symbol_p(id)) {
    method_defined_p = mrb_obj_respond_to(mrb_class_ptr(mod), mrb_symbol(id));
  }
  else {
    mrb_value sym = mrb_check_intern_str(mrb, id);
    if (mrb_nil_p(sym)) {
      method_defined_p = FALSE;
    }
    else {
      method_defined_p = mrb_obj_respond_to(mrb_class_ptr(mod), mrb_symbol(sym));
    }
  }
  return mrb_bool_value(method_defined_p);
}

static void
remove_method(mrb_state *mrb, mrb_value mod, mrb_sym mid)
{
  struct RClass *c = mrb_class_ptr(mod);
  khash_t(mt) *h = c->mt;
  khiter_t k;

  if (h) {
    k = kh_get(mt, h, mid);
    if (k != kh_end(h)) {
      kh_del(mt, h, k);
      return;
    }
  }

  mrb_name_error(mrb, mid, "method `%S' not defined in %S",
    mrb_sym2str(mrb, mid), mod);
}

/* 15.2.2.4.41 */
/*
 *  call-seq:
 *     remove_method(symbol)   -> self
 *
 *  Removes the method identified by _symbol_ from the current
 *  class. For an example, see <code>Module.undef_method</code>.
 */

mrb_value
mrb_mod_remove_method(mrb_state *mrb, mrb_value mod)
{
  int argc;
  mrb_value *argv;

  mrb_get_args(mrb, "*", &argv, &argc);
  while (argc--) {
    remove_method(mrb, mod, mrb_symbol(*argv));
    argv++;
  }
  return mod;
}

static void
check_const_name_sym(mrb_state *mrb, mrb_sym id)
{
  const char *s;
  size_t len;

  s = mrb_sym2name_len(mrb, id, &len);
  if (len < 1 || !ISUPPER(*s)) {
    mrb_name_error(mrb, id, "wrong constant name %S", mrb_sym2str(mrb, id));
  }
}

static void
check_const_name_str(mrb_state *mrb, mrb_value str)
{
  if (RSTRING_LEN(str) < 1 || !ISUPPER(*RSTRING_PTR(str))) {
    mrb_name_error(mrb, mrb_intern_str(mrb, str), "wrong constant name %S", str);
  }
}

mrb_value
mrb_mod_const_defined(mrb_state *mrb, mrb_value mod)
{
  mrb_value id;
  mrb_bool const_defined_p;

  id = get_sym_or_str_arg(mrb);
  if (mrb_type(id) == MRB_TT_SYMBOL) {
    check_const_name_sym(mrb, mrb_symbol(id));
    const_defined_p = mrb_const_defined(mrb, mod, mrb_symbol(id));
  }
  else {
    mrb_value sym;
    check_const_name_str(mrb, id);
    sym = mrb_check_intern_str(mrb, id);
    if (mrb_nil_p(sym)) {
      const_defined_p = FALSE;
    }
    else {
      const_defined_p = mrb_const_defined(mrb, mod, mrb_symbol(sym));
    }
  }

  return mrb_bool_value(const_defined_p);
}

mrb_value
mrb_mod_const_get(mrb_state *mrb, mrb_value mod)
{
  mrb_sym id;

  mrb_get_args(mrb, "n", &id);
  check_const_name_sym(mrb, id);
  return mrb_const_get(mrb, mod, id);
}

mrb_value
mrb_mod_const_set(mrb_state *mrb, mrb_value mod)
{
  mrb_sym id;
  mrb_value value;

  mrb_get_args(mrb, "no", &id, &value);
  check_const_name_sym(mrb, id);
  mrb_const_set(mrb, mod, id, value);
  return value;
}

mrb_value
mrb_mod_remove_const(mrb_state *mrb, mrb_value mod)
{
  mrb_sym id;
  mrb_value val;

  mrb_get_args(mrb, "n", &id);
  check_const_name_sym(mrb, id);
  val = mrb_iv_remove(mrb, mod, id);
  if (mrb_undef_p(val)) {
    mrb_name_error(mrb, id, "constant %S not defined", mrb_sym2str(mrb, id));
  }
  return val;
}

mrb_value
mrb_mod_const_missing(mrb_state *mrb, mrb_value mod)
{
  mrb_sym sym;

  mrb_get_args(mrb, "n", &sym);
  mrb_name_error(mrb, sym, "uninitialized constant %S",
                 mrb_sym2str(mrb, sym));
  /* not reached */
  return mrb_nil_value();
}

static mrb_value
mrb_mod_s_constants(mrb_state *mrb, mrb_value mod)
{
  mrb_raise(mrb, E_NOTIMP_ERROR, "Module.constants not implemented");
  return mrb_nil_value();       /* not reached */
}

static mrb_value
mrb_mod_eqq(mrb_state *mrb, mrb_value mod)
{
  mrb_value obj;
  mrb_bool eqq;

  mrb_get_args(mrb, "o", &obj);
  eqq = mrb_obj_is_kind_of(mrb, obj, mrb_class_ptr(mod));

  return mrb_bool_value(eqq);
}

void
mrb_init_class(mrb_state *mrb)
{
  struct RClass *bob;           /* BasicObject */
  struct RClass *obj;           /* Object */
  struct RClass *mod;           /* Module */
  struct RClass *cls;           /* Class */
  //struct RClass *krn;    /* Kernel */

  /* boot class hierarchy */
  bob = boot_defclass(mrb, 0);
  obj = boot_defclass(mrb, bob); mrb->object_class = obj;
  mod = boot_defclass(mrb, obj); mrb->module_class = mod;/* obj -> mod */
  cls = boot_defclass(mrb, mod); mrb->class_class = cls; /* obj -> cls */
  /* fix-up loose ends */
  bob->c = obj->c = mod->c = cls->c = cls;
  make_metaclass(mrb, bob);
  make_metaclass(mrb, obj);
  make_metaclass(mrb, mod);
  make_metaclass(mrb, cls);

  /* name basic classes */
  mrb_define_const(mrb, bob, "BasicObject", mrb_obj_value(bob));
  mrb_define_const(mrb, obj, "BasicObject", mrb_obj_value(bob));
  mrb_define_const(mrb, obj, "Object",      mrb_obj_value(obj));
  mrb_define_const(mrb, obj, "Module",      mrb_obj_value(mod));
  mrb_define_const(mrb, obj, "Class",       mrb_obj_value(cls));

  /* name each classes */
  mrb_name_class(mrb, bob, mrb_intern2(mrb, "BasicObject", 11));
  mrb_name_class(mrb, obj, mrb_intern2(mrb, "Object", 6));
  mrb_name_class(mrb, mod, mrb_intern2(mrb, "Module", 6));
  mrb_name_class(mrb, cls, mrb_intern2(mrb, "Class", 5));

  MRB_SET_INSTANCE_TT(cls, MRB_TT_CLASS);
  mrb_define_method(mrb, bob, "initialize",              mrb_bob_init,             MRB_ARGS_NONE());
  mrb_define_method(mrb, bob, "!",                       mrb_bob_not,              MRB_ARGS_NONE());
  mrb_define_method(mrb, bob, "method_missing",          mrb_bob_missing,          MRB_ARGS_ANY());  /* 15.3.1.3.30 */

  mrb_define_class_method(mrb, cls, "new",               mrb_class_new_class,      MRB_ARGS_ANY());
  mrb_define_method(mrb, cls, "superclass",              mrb_class_superclass,     MRB_ARGS_NONE()); /* 15.2.3.3.4 */
  mrb_define_method(mrb, cls, "new",                     mrb_instance_new,         MRB_ARGS_ANY());  /* 15.2.3.3.3 */
  mrb_define_method(mrb, cls, "inherited",               mrb_bob_init,             MRB_ARGS_REQ(1));

  MRB_SET_INSTANCE_TT(mod, MRB_TT_MODULE);
  mrb_define_method(mrb, mod, "class_variable_defined?", mrb_mod_cvar_defined,     MRB_ARGS_REQ(1)); /* 15.2.2.4.16 */
  mrb_define_method(mrb, mod, "class_variable_get",      mrb_mod_cvar_get,         MRB_ARGS_REQ(1)); /* 15.2.2.4.17 */
  mrb_define_method(mrb, mod, "class_variable_set",      mrb_mod_cvar_set,         MRB_ARGS_REQ(2)); /* 15.2.2.4.18 */
  mrb_define_method(mrb, mod, "extend_object",           mrb_mod_extend_object,    MRB_ARGS_REQ(1)); /* 15.2.2.4.25 */
  mrb_define_method(mrb, mod, "extended",                mrb_bob_init,             MRB_ARGS_REQ(1)); /* 15.2.2.4.26 */
  mrb_define_method(mrb, mod, "include",                 mrb_mod_include,          MRB_ARGS_ANY());  /* 15.2.2.4.27 */
  mrb_define_method(mrb, mod, "include?",                mrb_mod_include_p,        MRB_ARGS_REQ(1)); /* 15.2.2.4.28 */
  mrb_define_method(mrb, mod, "append_features",         mrb_mod_append_features,  MRB_ARGS_REQ(1)); /* 15.2.2.4.10 */
  mrb_define_method(mrb, mod, "class_eval",              mrb_mod_module_eval,      MRB_ARGS_ANY());  /* 15.2.2.4.15 */
  mrb_define_method(mrb, mod, "included",                mrb_bob_init,             MRB_ARGS_REQ(1)); /* 15.2.2.4.29 */
  mrb_define_method(mrb, mod, "included_modules",        mrb_mod_included_modules, MRB_ARGS_NONE()); /* 15.2.2.4.30 */
  mrb_define_method(mrb, mod, "instance_methods",        mrb_mod_instance_methods, MRB_ARGS_ANY());  /* 15.2.2.4.33 */
  mrb_define_method(mrb, mod, "method_defined?",         mrb_mod_method_defined,   MRB_ARGS_REQ(1)); /* 15.2.2.4.34 */
  mrb_define_method(mrb, mod, "module_eval",             mrb_mod_module_eval,      MRB_ARGS_ANY());  /* 15.2.2.4.35 */
  mrb_define_method(mrb, mod, "private",                 mrb_mod_dummy_visibility, MRB_ARGS_ANY());  /* 15.2.2.4.36 */
  mrb_define_method(mrb, mod, "protected",               mrb_mod_dummy_visibility, MRB_ARGS_ANY());  /* 15.2.2.4.37 */
  mrb_define_method(mrb, mod, "public",                  mrb_mod_dummy_visibility, MRB_ARGS_ANY());  /* 15.2.2.4.38 */
  mrb_define_method(mrb, mod, "remove_class_variable",   mrb_mod_remove_cvar,      MRB_ARGS_REQ(1)); /* 15.2.2.4.39 */
  mrb_define_method(mrb, mod, "remove_method",           mrb_mod_remove_method,    MRB_ARGS_ANY());  /* 15.2.2.4.41 */
  mrb_define_method(mrb, mod, "to_s",                    mrb_mod_to_s,             MRB_ARGS_NONE());
  mrb_define_method(mrb, mod, "inspect",                 mrb_mod_to_s,             MRB_ARGS_NONE());
  mrb_define_method(mrb, mod, "alias_method",            mrb_mod_alias,            MRB_ARGS_ANY());  /* 15.2.2.4.8 */
  mrb_define_method(mrb, mod, "ancestors",               mrb_mod_ancestors,        MRB_ARGS_NONE()); /* 15.2.2.4.9 */
  mrb_define_method(mrb, mod, "undef_method",            mrb_mod_undef,            MRB_ARGS_ANY());  /* 15.2.2.4.41 */
  mrb_define_method(mrb, mod, "const_defined?",          mrb_mod_const_defined,    MRB_ARGS_REQ(1)); /* 15.2.2.4.20 */
  mrb_define_method(mrb, mod, "const_get",               mrb_mod_const_get,        MRB_ARGS_REQ(1)); /* 15.2.2.4.21 */
  mrb_define_method(mrb, mod, "const_set",               mrb_mod_const_set,        MRB_ARGS_REQ(2)); /* 15.2.2.4.23 */
  mrb_define_method(mrb, mod, "constants",               mrb_mod_constants,        MRB_ARGS_NONE()); /* 15.2.2.4.24 */
  mrb_define_method(mrb, mod, "remove_const",            mrb_mod_remove_const,     MRB_ARGS_REQ(1)); /* 15.2.2.4.40 */
  mrb_define_method(mrb, mod, "const_missing",           mrb_mod_const_missing,    MRB_ARGS_REQ(1));
  mrb_define_method(mrb, mod, "define_method",           mod_define_method,        MRB_ARGS_REQ(1));
  mrb_define_method(mrb, mod, "class_variables",         mrb_mod_class_variables,  MRB_ARGS_NONE()); /* 15.2.2.4.19 */
  mrb_define_method(mrb, mod, "===",                     mrb_mod_eqq,              MRB_ARGS_REQ(1));
  mrb_define_class_method(mrb, mod, "constants",         mrb_mod_s_constants,      MRB_ARGS_ANY());  /* 15.2.2.3.1 */

  mrb_undef_method(mrb, cls, "append_features");
  mrb_undef_method(mrb, cls, "extend_object");
}<|MERGE_RESOLUTION|>--- conflicted
+++ resolved
@@ -1083,11 +1083,7 @@
   mrb_value super, blk;
   mrb_value new_class;
 
-<<<<<<< HEAD
-  if (mrb_get_args(mrb, "|C", &super) == 0) {
-=======
-  if (mrb_get_args(mrb, "|o&", &super, &blk) == 0) {
->>>>>>> 12e00f92
+  if (mrb_get_args(mrb, "|C&", &super, &blk) == 0) {
     super = mrb_obj_value(mrb->object_class);
   }
   new_class = mrb_obj_value(mrb_class_new(mrb, mrb_class_ptr(super)));
