require 'forwardable'

module MRuby
  class Command
    include Rake::DSL
    extend Forwardable
    def_delegators :@build, :filename, :objfile, :libfile, :exefile
    attr_accessor :build, :command

    def initialize(build)
      @build = build
    end

    # clone is deep clone without @build
    def clone
      target = super
      excepts = %w(@build)
      instance_variables.each do |attr|
        unless excepts.include?(attr.to_s)
          val = Marshal::load(Marshal.dump(instance_variable_get(attr))) # deep clone
          target.instance_variable_set(attr, val)
        end
      end
      target
    end

    private
    def _run(options, params={})
      sh build.filename(command) + ' ' + ( options % params )
    end
  end
 
  class Command::Compiler < Command
    attr_accessor :flags, :include_paths, :defines, :source_exts
    attr_accessor :compile_options, :option_define, :option_include_path, :out_ext

    def initialize(build, source_exts=[])
      super(build)
      @command = ENV['CC'] || 'gcc'
      @flags = [ENV['CFLAGS'] || []]
      @source_exts = source_exts
      @include_paths = ["#{build.root}/include"]
      @defines = %w(DISABLE_GEMS)
      @option_include_path = '-I%s'
      @option_define = '-D%s'
      @compile_options = "%{flags} -MMD -o %{outfile} -c %{infile}"
    end

    def all_flags(_defineds=[], _include_paths=[], _flags=[])
      define_flags = [defines, _defineds].flatten.map{ |d| option_define % d }
      include_path_flags = [include_paths, _include_paths].flatten.map do |f|
        option_include_path % filename(f)
      end
      [flags, define_flags, include_path_flags, _flags].flatten.join(' ')
    end
    
    def run(outfile, infile, _defineds=[], _include_paths=[], _flags=[])
      FileUtils.mkdir_p File.dirname(outfile)
<<<<<<< HEAD
      _pp "CC #{filename(infile)} > #{filename(outfile)}"
      _run compile_options, { :flags => all_flags(_defineds, [_include_paths, File.dirname(infile)], _flags),
=======
      define_flags = [defines, _defineds].flatten.map{ |d| option_define % d }
      include_path_flags = [include_paths, _include_paths, File.dirname(infile)].flatten.map do |f|
        option_include_path % filename(f)
      end
      _pp "CC", "#{filename(infile)}", "#{filename(outfile)}"
      _run compile_options, { :flags => (flags + define_flags + include_path_flags + _flags).join(' '),
>>>>>>> 65623d7d
                              :infile => filename(infile), :outfile => filename(outfile) }
    end

    def define_rules(build_dir, source_dir='')
      @out_ext = build.exts.object

      generated_file_matcher = Regexp.new("^#{build_dir}/(.*)#{Regexp.escape out_ext}$")
      source_exts.each do |ext, compile|
        rule generated_file_matcher => [
          proc { |file|
            file.sub(generated_file_matcher, "#{source_dir}\\1#{ext}")
          },
          proc { |file|
            get_dependencies(file)
          }
        ] do |t|
          run t.name, t.prerequisites.first
        end

        rule generated_file_matcher => [
          proc { |file|
            file.sub(generated_file_matcher, "#{build_dir}/\\1#{ext}")
          },
          proc { |file|
            get_dependencies(file)
          }
        ] do |t|
          run t.name, t.prerequisites.first
        end
      end
    end

    private
    def get_dependencies(file)
      file = file.ext('d') unless File.extname(file) == '.d'
      if File.exists?(file)
        File.read(file).gsub("\\\n ", "").scan(/^\S+:\s+(.+)$/).flatten.map {|s| s.split(' ') }.flatten
      else
        []
      end
    end
  end

  class Command::Linker < Command
    attr_accessor :flags, :flags_before_libraries, :libraries, :library_paths
    attr_accessor :link_options, :option_library, :option_library_path

    def initialize(build)
      super
      @command = ENV['LD'] || 'gcc'
      @flags = (ENV['LDFLAGS'] || [])
      @flags_before_libraries = []
      @libraries = []
      @library_paths = []
      @option_library = '-l%s'
      @option_library_path = '-L%s'
      @link_options = "%{flags} -o %{outfile} %{objs} %{flags_before_libraries} %{libs}"
    end

    def all_flags(_library_paths=[], _flags=[])
      library_path_flags = [library_paths, _library_paths].flatten.map do |f|
        option_library_path % filename(f)
      end
      [flags, library_path_flags, _flags].flatten.join(' ')
    end

    def library_flags(_libraries)
<<<<<<< HEAD
      [libraries, _libraries].flatten.reverse.map do |d|
        option_library % d
      end.join(' ')
=======
      [libraries, _libraries].flatten.map{ |d| option_library % d }.join(' ')
>>>>>>> 65623d7d
    end

    def run(outfile, objfiles, _libraries=[], _library_paths=[], _flags=[], _flags_before_libraries=[])
      FileUtils.mkdir_p File.dirname(outfile)
<<<<<<< HEAD
      library_flags = [libraries, _libraries].flatten.reverse.map { |d| option_library % d }
      library_path_flags = [library_paths, _library_paths].flatten.map { |f| option_library_path % filename(f) }
      _pp "LD #{filename(outfile)}"
      _run link_options, { :flags => all_flags(_library_paths, _flags),
=======
      library_flags = [libraries, _libraries].flatten.map{ |d| option_library % d }
      library_path_flags = [library_paths, _library_paths].flatten.map{ |f| option_library_path % filename(f) }
      _pp "LD", "#{filename(outfile)}"
      _run link_options, { :flags => (flags + library_path_flags + _flags).join(' '),
>>>>>>> 65623d7d
                           :outfile => filename(outfile) , :objs => filename(objfiles).join(' '),
                           :flags_before_libraries => [flags_before_libraries, _flags_before_libraries].flatten.join(' '),
                           :libs => library_flags.join(' ') }
    end
  end

  class Command::Archiver < Command
    attr_accessor :archive_options

    def initialize(build)
      super
      @command = ENV['AR'] || 'ar'
      @archive_options = 'rs %{outfile} %{objs}'
    end

    def run(outfile, objfiles)
      FileUtils.mkdir_p File.dirname(outfile)
      _pp "AR", "#{filename(outfile)}"
      _run archive_options, { :outfile => filename(outfile), :objs => filename(objfiles).join(' ') }
    end
  end

  class Command::Yacc < Command
    attr_accessor :compile_options

    def initialize(build)
      super
      @command = 'bison'
      @compile_options = '-o %{outfile} %{infile}'
    end

    def run(outfile, infile)
      FileUtils.mkdir_p File.dirname(outfile)
      _pp "YACC", "#{filename(infile)}", "#{filename(outfile)}"
      _run compile_options, { :outfile => filename(outfile) , :infile => filename(infile) }
    end
  end

  class Command::Gperf < Command
    attr_accessor :compile_options

    def initialize(build)
      super
      @command = 'gperf'
      @compile_options = '-L ANSI-C -C -p -j1 -i 1 -g -o -t -N mrb_reserved_word -k"1,3,$" %{infile} > %{outfile}'
    end

    def run(outfile, infile)
      FileUtils.mkdir_p File.dirname(outfile)
      _pp "GPERF", "#{filename(infile)}", "#{filename(outfile)}"
      _run compile_options, { :outfile => filename(outfile) , :infile => filename(infile) }
    end
  end

  class Command::Git < Command
    attr_accessor :flags
    attr_accessor :clone_options

    def initialize(build)
      super
      @command = 'git'
      @flags = []
      @clone_options = "clone %{flags} %{url} %{dir}"
    end

    def run_clone(dir, url, _flags = [])
      _pp "GIT", "#{url}", "#{filename(dir)}"
      _run clone_options, { :flags => [flags, _flags].flatten.join(' '), :url => url, :dir => filename(dir) }
    end
  end

  class Command::Mrbc < Command
    def initialize(build)
      super
      @command = nil
      @compile_options = "-B%{funcname} -o- -"
    end

    def run(out, infiles, funcname)
      @command ||= @build.mrbcfile
      IO.popen("#{filename @command} #{@compile_options % {:funcname => funcname}}", 'r+') do |io|
        [infiles].flatten.each do |f|
          _pp "MRBC", "#{f}", nil, :indent => 2
          io.write IO.read(f)
        end
        io.close_write
        out.puts io.read
      end
    end
  end
end<|MERGE_RESOLUTION|>--- conflicted
+++ resolved
@@ -56,17 +56,12 @@
     
     def run(outfile, infile, _defineds=[], _include_paths=[], _flags=[])
       FileUtils.mkdir_p File.dirname(outfile)
-<<<<<<< HEAD
-      _pp "CC #{filename(infile)} > #{filename(outfile)}"
-      _run compile_options, { :flags => all_flags(_defineds, [_include_paths, File.dirname(infile)], _flags),
-=======
       define_flags = [defines, _defineds].flatten.map{ |d| option_define % d }
       include_path_flags = [include_paths, _include_paths, File.dirname(infile)].flatten.map do |f|
         option_include_path % filename(f)
       end
       _pp "CC", "#{filename(infile)}", "#{filename(outfile)}"
-      _run compile_options, { :flags => (flags + define_flags + include_path_flags + _flags).join(' '),
->>>>>>> 65623d7d
+      _run compile_options, { :flags => all_flags(_defineds, _include_paths, _flags),
                               :infile => filename(infile), :outfile => filename(outfile) }
     end
 
@@ -134,28 +129,15 @@
     end
 
     def library_flags(_libraries)
-<<<<<<< HEAD
-      [libraries, _libraries].flatten.reverse.map do |d|
-        option_library % d
-      end.join(' ')
-=======
       [libraries, _libraries].flatten.map{ |d| option_library % d }.join(' ')
->>>>>>> 65623d7d
     end
 
     def run(outfile, objfiles, _libraries=[], _library_paths=[], _flags=[], _flags_before_libraries=[])
       FileUtils.mkdir_p File.dirname(outfile)
-<<<<<<< HEAD
-      library_flags = [libraries, _libraries].flatten.reverse.map { |d| option_library % d }
+      library_flags = [libraries, _libraries].flatten.map { |d| option_library % d }
       library_path_flags = [library_paths, _library_paths].flatten.map { |f| option_library_path % filename(f) }
       _pp "LD #{filename(outfile)}"
       _run link_options, { :flags => all_flags(_library_paths, _flags),
-=======
-      library_flags = [libraries, _libraries].flatten.map{ |d| option_library % d }
-      library_path_flags = [library_paths, _library_paths].flatten.map{ |f| option_library_path % filename(f) }
-      _pp "LD", "#{filename(outfile)}"
-      _run link_options, { :flags => (flags + library_path_flags + _flags).join(' '),
->>>>>>> 65623d7d
                            :outfile => filename(outfile) , :objs => filename(objfiles).join(' '),
                            :flags_before_libraries => [flags_before_libraries, _flags_before_libraries].flatten.join(' '),
                            :libs => library_flags.join(' ') }
