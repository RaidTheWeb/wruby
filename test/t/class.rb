##
# Class ISO Test

assert('Class', '15.2.3') do
  Class.class == Class
end

<<<<<<< HEAD
assert('Class#superclass', '15.2.3.3.4') do
  class SubClass < String; end
  SubClass.superclass == String
=======
assert('Class#new', '15.2.3.3.3') do
  # at the moment no exception on singleton class
  #e1 = nil
  #begin
  #  class1 = e1.singleton_class.new
  #rescue => e1
  #  e2 = e1
  #end

  class TestClass
    def initialize args, &block
      @result = if not args.nil? and block.nil?
        # only arguments
        :only_args
      elsif not args.nil? and not block.nil?
        # args and block is given
        :args_and_block
      else
        # this should never happen
        :broken
      end
    end

    def result; @result; end
  end

  TestClass.new(:arg).result == :only_args
    # with block doesn't work yet
>>>>>>> 8583b622
end

# Not ISO specified

assert('Class 1') do
  class C; end
  C.class == Class
end

assert('Class 2') do
  class C; end
  C.new.class == C
end

assert('Class 3') do
  class C; end
  C.new.class.class == Class
end

assert('Class 4') do
  class A; end
  class C < A; end
  C.class == Class
end

assert('Class 5') do
  class A; end
  class C < A; end
  C.new.class == C
end

assert('Class 6') do
  class A; end
  class C < A; end
  C.new.class.class == Class
end

assert('Class Module 1') do
  module M; end
  M.class == Module
end

assert('Class Module 2') do
  module M; end
  class C; include M; end
  C.new.class == C
end

# nested class
assert('Class Nested 1') do
  class A; end
  class A::B; end
  A::B == A::B
end

assert('Class Nested 2') do
  class A; end
  class A::B; end
  A::B.new.class == A::B
end

assert('Class Nested 3') do
  class A; end
  class A::B; end
  A::B.new.class.class == Class
end

assert('Class Nested 4') do
  class A; end
  class A::B; end
  class A::B::C; end
  A::B::C == A::B::C
end

assert('Class Nested 5') do
  class A; end
  class A::B; end
  class A::B::C; end
  A::B::C.class == Class
end

assert('Class Nested 6') do
  class A; end
  class A::B; end
  class A::B::C; end
  A::B::C.new.class == A::B::C
end

assert('Class Nested 7') do
  class A; end
  class A::B; end
  class A::B2 < A::B; end
  A::B2 == A::B2
end

assert('Class Nested 8') do
  class A; end
  class A::B; end
  class A::B2 < A::B; end
  A::B2.class == Class
end

assert('Class Colon 1') do
  class A; end; A::C = 1; A::C == 1
end

assert('Class Colon 2') do
  class A; class ::C; end end; C == C
end

assert('Class Colon 3') do
  class A; class ::C; end end; C.class == Class
end

assert('Class Dup 1') do
  class C; end;  C.dup.class == Class
end

assert('Class Dup 2') do
  module M; end;  M.dup.class == Module
end<|MERGE_RESOLUTION|>--- conflicted
+++ resolved
@@ -5,11 +5,11 @@
   Class.class == Class
 end
 
-<<<<<<< HEAD
 assert('Class#superclass', '15.2.3.3.4') do
   class SubClass < String; end
   SubClass.superclass == String
-=======
+end
+
 assert('Class#new', '15.2.3.3.3') do
   # at the moment no exception on singleton class
   #e1 = nil
@@ -37,8 +37,7 @@
   end
 
   TestClass.new(:arg).result == :only_args
-    # with block doesn't work yet
->>>>>>> 8583b622
+  # with block doesn't work yet
 end
 
 # Not ISO specified
